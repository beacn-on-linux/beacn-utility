--- conflicted
+++ resolved
@@ -12,13 +12,12 @@
   differences.
 */
 use crate::ManagerMessages;
-<<<<<<< HEAD
 use crate::{runtime, ManagerMessages, ToMainMessages};
 use crate::device_manager::DeviceMessage::DeviceRemoved;
 //use crate::integrations::pipeweaver::perform_test_render;
 use crate::device_manager::ControlMessage::SendImage;
-=======
->>>>>>> 13c486c7
+use crate::integrations::pipeweaver::spawn_pipeweaver_handler;
+use crate::managers::login::{LoginEventTriggers, spawn_login_handler};
 use crate::integrations::pipeweaver::spawn_pipeweaver_handler;
 use crate::managers::login::{LoginEventTriggers, spawn_login_handler};
 use anyhow::anyhow;
@@ -41,7 +40,6 @@
 use std::time::Duration;
 use strum_macros::Display;
 
-<<<<<<< HEAD
 const TEMP_SPLASH: &[u8] = include_bytes!("../resources/screens/beacn-splash.jpg");
 
 pub fn spawn_device_manager(
@@ -49,9 +47,6 @@
     self_tx: Sender<ToMainMessages>,
     event_tx: Sender<DeviceMessage>,
 ) {
-=======
-pub fn spawn_device_manager(self_rx: Receiver<ManagerMessages>, event_tx: Sender<DeviceMessage>) {
->>>>>>> 13c486c7
     let (plug_tx, plug_rx) = channel::unbounded();
     let (manage_tx, manage_rx) = channel::unbounded();
     let (login_tx, login_rx) = channel::bounded(5);
@@ -59,10 +54,6 @@
 
     // We need a hashmap that'll map a receiver to an object
     let mut receiver_map: Vec<DeviceMap> = vec![];
-<<<<<<< HEAD
-=======
-    let mut context = None;
->>>>>>> 13c486c7
 
     spawn_hotplug_handler(plug_tx, manage_rx).expect("Failed to Spawn HotPlug Handler");
     thread::spawn(|| spawn_login_handler(login_tx, login_stop_rx));
